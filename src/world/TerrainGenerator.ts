--- conflicted
+++ resolved
@@ -91,7 +91,6 @@
   private persistence: number;
   private lacunarity: number;
 
-<<<<<<< HEAD
   private oceanFloorHeight: number = 20;
   private prairieMaxHeight: number = 80;
   private readonly biomeSurface: Record<Biome, { top: VoxelType; filler: VoxelType; thickness: number }> = {
@@ -104,10 +103,6 @@
     [Biome.SNOW]: { top: VoxelType.SNOW, filler: VoxelType.SNOW, thickness: 1 }
   };
 
-=======
-  private oceanFloorHeight: number;
-  private prairieMaxHeight: number;
->>>>>>> b64596cf
 
 
   private noiseGen: SimplexNoiseGenerator;
